--- conflicted
+++ resolved
@@ -293,14 +293,8 @@
         (node1, node2) = (self.work_dist_matrix.columns[0], self.work_dist_matrix.columns[1])
         new_cluster = cluster_naming_function(node1, node2, self.cluster_map)
         self.cluster_leaves(node1, node2, new_cluster)
-<<<<<<< HEAD
         # Viz only scales based on a weight attribute, so we set that as the length
-        #self.tree.add_edge(previous_cluster, 'X', length=mid_edge_length, weight=min_edge_length)
         self.tree.add_edge(previous_cluster, new_cluster, length=mid_edge_length, weight=mid_edge_length)
-        #TODO: check these changes make sense, then get rid of comments
-=======
-        self.tree.add_edge(previous_cluster, new_cluster, length=mid_edge_length)
->>>>>>> b60efdc5
 
         if DEBUG:
             print 'Final tree:'
@@ -548,9 +542,6 @@
         njt = NJTree()
         njt.build(dist_matrix, class_map, myClusterNaming)
 
-<<<<<<< HEAD
-    #visualize tree
-=======
     # Record query info 
     query_results['Protein'] = query_name
     truth_class = njt.class_map[query_name]
@@ -559,8 +550,7 @@
     print "TRUTH: ", truth_class
 
     # Visualize tree
-    #TODO: work on best viz, color nodes by class name
->>>>>>> b60efdc5
+    # TODO add key to the viz
     if test_set['viz']:
         labels = {i[0]: i[1]['c'] for i in njt.tree.nodes(data=True)}
         layout = nx.spring_layout(njt.tree)
@@ -596,10 +586,7 @@
         print '\nQUERY CLASS (TreeInsert): ', query_class
 
     return njt, query_results
-<<<<<<< HEAD
-=======
-
->>>>>>> b60efdc5
+
 
 if __name__ == '__main__':
 
